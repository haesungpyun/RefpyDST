--- conflicted
+++ resolved
@@ -1,25 +1,3 @@
-<<<<<<< HEAD
-{
-  "train_fn": "mw21_5p_train_v1.json",
-  "retriever_dir": "retriever/pretrained_index/dialog_context_bs/",
-  "test_fn": "mw24_20p_dev.json",
-  "prompt_format": "plain_text",
-  "retriever_args":  {
-    "state_transformation": "ref_aware"
-  },
-  "codex_engine":"meta-llama/Meta-Llama-3-8B-Instruct",
-  "decoder_config": {
-    "decoder_type": "max_emb_distance", 
-    "discount_factor": 0.2, 
-    "from_n_possible": 100
-  },
-  "lm_decoding_config": {
-    "method": "beam_search",
-    "beam_size": 4
-  }
-}
-=======
 version https://git-lfs.github.com/spec/v1
-oid sha256:512d52992ebe156557c029c98325f04614c5a560b8cde873ad08d0da61b3804d
-size 503
->>>>>>> 86a30d1d
+oid sha256:556d64e37bba2b81e9d2e23911387601faf620e6ddc4cecb65ba0e2a87a1dfc6
+size 504