--- conflicted
+++ resolved
@@ -1,36 +1,3 @@
-<<<<<<< HEAD
-{
-  "train_fn": "mw21_5p_train_v1.json",
-  "retriever_dir": "retriever/pretrained_index/dialog_context_bs/",
-  "test_fn": "mw24_20p_dev.json",
-  "prompt_format": "plain_text",
-  "retriever_args":  {
-    "state_transformation": "ref_aware",
-    "bm25_input_kwargs": {
-      "input_type": "dialog"
-    },
-    "sbert_input_kwargs": {
-      "input_type": "dialog_context"
-    }
-  },
-  "codex_engine":"meta-llama/Meta-Llama-3-8B-Instruct",
-  "retriever_type": "Mixed",
-  "num_examples": 10,
-  "decoding_pool": "all_train_set",
-  "decoder_config": {
-    "decoder_type": "mixed",
-    "operation":"multiply",
-    "zscore":true,
-    "decoding_logic": "round_robin_div_top_k",
-    "discount_factor": 0.2, "from_n_possible": 100
-  },
-  "lm_decoding_config": {
-    "method": "beam_search",
-    "beam_size": 4
-  }
-}
-=======
 version https://git-lfs.github.com/spec/v1
-oid sha256:bb69aea1dbf0390491f2c58bfa12ffe84c326c22171619a82303f92fdbd0ec18
-size 802
->>>>>>> 86a30d1d
+oid sha256:c8c9c8a57722f173990e7abf9cc9f6939c603a50100ca0b9204b43e94724419d
+size 803