--- conflicted
+++ resolved
@@ -1,36 +1,3 @@
-<<<<<<< HEAD
-{
-  "train_fn": "mw21_5p_train_v1.json",
-  "retriever_dir": "retriever/pretrained_index/dialog_context_bs/",
-  "test_fn": "mw24_20p_dev.json",
-  "prompt_format": "plain_text",
-  "retriever_args":  {
-    "state_transformation": "ref_aware",
-    "bm25_input_kwargs": {
-      "input_type": "dialog"
-    },
-    "sbert_input_kwargs": {
-      "input_type": "dialog_context"
-    }
-  },
-  "codex_engine":"meta-llama/Meta-Llama-3-8B-Instruct",
-  "retriever_type": "Mixed",
-  "num_examples": 10,
-  "decoding_pool": "all_train_set",
-  "decoder_config": {
-    "decoder_type": "mixed",
-    "operation":"multiply",
-    "zscore":true,
-    "decoding_logic": "multiply_div_top_k",
-    "discount_factor": 0.2, "from_n_possible": 100
-  },
-  "lm_decoding_config": {
-    "method": "beam_search",
-    "beam_size": 4
-  }
-}
-=======
 version https://git-lfs.github.com/spec/v1
-oid sha256:a669ba379ed9754c1efe7552d23e9b17941ae0ce8b40f8a24a089168862c06dd
-size 799
->>>>>>> 86a30d1d
+oid sha256:53a2d5c0d52a838cab16436e396375d806dfb10bbd898058fb3b066e1c66c89a
+size 800