import argparse
import copy
import datetime
import json
import logging
import os
import sys
from typing import List, Tuple, Dict, Optional, Union

import numpy as np
import wandb
from openai._exceptions import RateLimitError, APIError, OpenAIError
from refpydst.data_types import ExampleListDecoderConfig, CodexDecodingConfig
from refpydst.data_types import Turn, CompletionParser, CodexPromptingRunConfig

from refpydst.artifacts import output_dir_to_run_or_artifact_name
from refpydst.codex_client import CodexClient, PromptOverlengthError, LlamaClient
from refpydst.db.ontology import Ontology
from refpydst.generation_experiment import AbstractLMPromptingExperiment
from refpydst.prompting import PROMPT_VARIANTS, PromptGenerator, STOP_SEQUENCES, IC_DST
from refpydst.retriever.abstract_example_retriever import ExampleRetriever
from refpydst.utils.general import read_json, subtract_dict, get_output_dir_full_path, WANDB_ENTITY, WANDB_PROJECT
from refpydst.utils.state_recorder import PreviousStateRecorder


class CodexExperiment(AbstractLMPromptingExperiment):
    """
    Class for managing an experiment with Codex
    """

    test_set: List[Turn]
    use_gold: bool
    prompt_format: str
    only_use_turn_idx: int
    ontology: Ontology
    prediction_recorder: PreviousStateRecorder
    prompt_generator: PromptGenerator
    retriever: ExampleRetriever
    num_examples: int
    demonstration_mapping: Optional[Dict[str, Dict[str, List[Turn]]]]
    train_set: List[Turn]
    completion_parser: CompletionParser
    codex_client: CodexClient
    mwz_ver: str
    num_distinct_demonstrations: Optional[int]
    lm_decoding_config: CodexDecodingConfig
    min_null_sequence_log_probability: float
    min_null_token_log_probability: float

    def __init__(self, test_set_path: str, ontology_file_path: str, use_gold: bool = False,
                 prompt_format: str = None, turn: int = -1, num_examples: int = 10, retriever_dir: str = None,
                 train_set_path: str = None, demonstration_mapping_path: str = None,
                 codex_engine: str = "gpt-3.5-turbo", mwz_ver: str = "2.4",
                 retriever_type: str = None, decoder_config: Optional[ExampleListDecoderConfig] = None,
                 lm_decoding_config: Optional[CodexDecodingConfig] = None,
                 format_example: Optional[Turn] = None,
                 **kwargs) -> None:
        super().__init__(
            test_set_path=test_set_path,    # mw24_100p_test.json
            ontology_file_path=ontology_file_path,  # db/multiwoz/2.4/ontology.json
            use_gold=use_gold,  # False
            prompt_format=prompt_format,    # python-prompt
            turn=turn,  # -1
            num_examples=num_examples,  # 10
            format_example=format_example,  # None
            retriever_dir=retriever_dir,    # runs/retriever/mw21_1p_train/referred_states/split_v2/
            train_set_path=train_set_path,  # mw21_1p_train_v2.json
            demonstration_mapping_path=demonstration_mapping_path,  # None
            mwz_ver=mwz_ver,    # 2.4
            retriever_type=retriever_type,  # EmbeddingRetriever
            decoder_config=decoder_config,  # {'decoder_type': 'max_emb_distance', 'discount_factor': 0.2, 'from_n_possible': 100}
            **kwargs    # {'artifact_cache': None, 
                        # 'output_dir': '/home/haesungpyun/RefPyDST/outputs/runs/codex/mw21_1p_train/python/top_p_0_9_x_max_emb_02_canonical_beta_0_4/split_v2', 
                        # 'retriever_args': {'state_transformation': 'ref_aware'}, 
                        # 'run_name': '-runs-codex-mw21_1p_train-python-top_p_0_9_x_max_emb_02_canonical_beta_0_4-split_v2'}
        )
        self.lm_decoding_config = lm_decoding_config
        self.beam_search_config = None
        if self.lm_decoding_config is not None:
            self.beam_search_config = {'beam_size': lm_decoding_config.pop('beam_size')} if lm_decoding_config.get('beam_size') else None
        
        min_null_token_prob: float = self.lm_decoding_config and self.lm_decoding_config.get('min_token_null_probability', 0) or 0
        self.min_null_token_log_probability = np.log(min_null_token_prob) if min_null_token_prob != 0 else sys.float_info.min
        min_null_sequence_prob: float = self.lm_decoding_config and self.lm_decoding_config.get('min_null_probability', 0) or 0
        self.min_null_sequence_log_probability = np.log(min_null_sequence_prob) if min_null_sequence_prob != 0 else sys.float_info.min
        if codex_engine.startswith('gpt'):
            self.codex_client = CodexClient(engine=codex_engine, stop_sequences=STOP_SEQUENCES.get(self.prompt_format), beam_search_config=self.beam_search_config)
        elif "llama" in codex_engine.lower():
            self.codex_client = LlamaClient(engine=codex_engine, stop_sequences=STOP_SEQUENCES.get(self.prompt_format), beam_search_config=self.beam_search_config)

        self.add_guidelines = kwargs.get("add_guidelines", True)

    def generate_completion(self, prompt_text: str, data_item: Turn, examples: List[Turn], just_return_completion:bool = False) -> Tuple[
        Dict[str, float], List[Turn]]:
        # codex completion
        complete_flag = False
        parse_error_count = 0
        other_error_cnt = 0
        completions: Dict[str, float] = {}
        while not complete_flag and parse_error_count < 5 and other_error_cnt < 5:
            try:
                if self.lm_decoding_config is None or self.lm_decoding_config.get("method", "greedy") in ["greedy", "beam_search"]:
                    completions = self.codex_client.greedy_lm_completion(prompt_text)
                elif self.lm_decoding_config["method"] == "top_p":
                    completions = self.codex_client.top_p_lm_completion(prompt_text, **self.lm_decoding_config)
                elif self.lm_decoding_config["method"] == "mutual_info":
                    # below gives completions and log probabilities for top-p based inputs
                    completions = self.codex_client.top_p_lm_completion(prompt_text, **self.lm_decoding_config)
                    self.logger.log({"completions": len(completions), "rescoring": 1 if len(completions) > 1 else 0})
                    if len(completions) > 1:
                        # re-score these according to mutual information by dividing by our 'null' prompt:
                        max_to_consider: int = self.lm_decoding_config['max_mi_candidates']
                        null_prompt_text: str = self.prompt_generator.get_prompt(
                            data_item,
                            examples=examples,
                            n_examples=len(examples),
                            prompt_format=self.lm_decoding_config['null_prompt_format'],
                            chat_format=True
                        )
                        token_log_prob_given_null: Dict[str, List[float]] = {}
                        completion_to_canonical: Dict[str, str] = {}
                        # only consider the top-K possible completions, sorted by log-probability
                        candidates = sorted(completions, key=completions.get, reverse=True)[:max_to_consider]
                        # completions = sorted(completions, key=completions.get, reverse=True)[:max_to_consider]
                        i: int = 0
                        while len(token_log_prob_given_null) < len(candidates):
                            try:
                                completion = candidates[i]
                                # grammatical/ontology-supported completions have highest probability given prompt,
                                # but low-probability ones still occur in top-p sampling. Under a null prompt, these can
                                # have arbitrarily low probability and thus high mutual information. However, we want to
                                # consider these illegal completions as having zero probability under both prompts, so
                                # we skip them here (this technically does not zero-out their probability under main
                                # prompt, but not a significant issue in practice w/ Codex.)
                                predicted_context = self.prediction_recorder.retrieve_previous_turn_state(data_item)
                                checkable_parse = None
                                try:
                                    checkable_parse = self.normalizer.normalize(
                                        self.completion_parser(completion, predicted_context,
                                                               exceptions_are_empty=False)
                                    )
                                except Exception as e:
                                    print("got exception while parsing. Continuing without a checkable_parse", e)

                                if checkable_parse is not None and all(self.ontology.is_in_ontology(slot, value)
                                                                       for slot, value in checkable_parse.items()):
                                    # the completion as returned from Codex is not necessarily the one we want to use to
                                    # check the null log probability. For instance if it includes a value that we
                                    # normalized out in the ontology, it likely repeats something unexpected from the
                                    # user utterance, like a mis-spelling, and will have extremely low null-prompt
                                    # probability, e.g:
                                    # 'can you book me a stay at the acron guest houe'
                                    # =>
                                    # hotel = agent.find_hotel(name="acron guest houe") <== in-context examples likely
                                    # not mis-spelled, so in null prompt these have very low probability
                                    # if we don't use 'canonical__completions', send it back as is. Else, canonicalize
                                    # from parse we derived:
                                    null_prompt_completion: str = completion
                                    if self.lm_decoding_config.get('canonical_completions'):
                                        null_prompt_completion: str = self.prompt_generator.get_canonical_completion(
                                            checkable_parse, predicted_context, turn=data_item,
                                            prompt_format=self.prompt_format
                                        )
                                    completion_to_canonical[completion] = null_prompt_completion
                                    logging.info(
                                        f"Using {null_prompt_completion} as the canonical completion for {completion}")
                                    # null_prompt_completion_log_probs: List[float] = self.codex_client.get_completion_log_probabilities(
                                    #     null_prompt_text,
                                    #     null_prompt_completion.strip() + self.lm_decoding_config.get("stop_token", ";"),
                                    # )
                                    # token_log_prob_given_null[completion] = null_prompt_completion_log_probs
                                    import tiktoken
                                    encoding = tiktoken.encoding_for_model(self.codex_client.engine)
                                    completion_len = len(encoding.encode(completion))
                                    token_log_prob_given_null[completion] = [1.0/ completion_len] * completion_len
                                else:
                                    # token_log_prob_given_null[completion] = [0]  # p(null_prompt_completion) == 1
                                    token_log_prob_given_null[completion] = [1]  # p(null_prompt_completion) == 1
                                i += 1
                            except (RateLimitError, APIError) as e:
                                print(e)  # retry
                                raise ValueError("Rate limit error")


                        # Our estimate of completion probability can be arbitrarily low for a poorly calibrated null
                        # prompt. Thus we'll instead have a prior hyper-parameter which indicates the minimum null log
                        # probability we'll consider. However, we'll log the original null log probability, so that we
                        # can tune this hyper-parameter based on the distribution of these values.
                        raw_log_prob_given_null: Dict[str, float] = {k: sum(v) for k, v in token_log_prob_given_null.items()}
                        data_item['log_prob_given_null'] = copy.deepcopy(raw_log_prob_given_null)
                        data_item['log_probs'] = copy.deepcopy(completions)
                        data_item['completion_to_canonical'] = completion_to_canonical
                        data_item['token_log_prob_given_null'] = copy.deepcopy(token_log_prob_given_null)

                        # re-weight according mutual information. Treat missing values as having a denominator of 1, so
                        # minus log(1) = 0. Enforce our minimum acceptable probability given the null prompt
                        self.logger.log({
                            "min_log_prob_given_null": min(v for v in raw_log_prob_given_null.values()),
                            "max_log_prob_given_null": max(v for v in raw_log_prob_given_null.values()),
                            "mean_log_prob_given_null": np.mean([v for v in raw_log_prob_given_null.values()]),
                        })
                        # first: clip token log-probabilities if that parameter is set
                        processed_token_log_probs: Dict[str, List[float]] = {
                            k: [max(log_p_token, self.min_null_token_log_probability) for log_p_token in v]
                            for k, v in token_log_prob_given_null.items()
                        }
                        # next: clip sequence probs if that parameter is set (should just be using one of these)
                        final_log_prob_given_null: Dict[str, float] = {k: max(sum(v), self.min_null_sequence_log_probability) for k, v in
                                                                       processed_token_log_probs.items()}
                        if self.lm_decoding_config.get('null_prompt_weight', 1.) != 1:
                            beta: float = self.lm_decoding_config['null_prompt_weight']
                            final_log_prob_given_null = {k: beta * v for k, v in final_log_prob_given_null.items()}
                        ############# NEW CODE #############
                        # to ignore the null prompt completions, make sure that the final_log_prob_given_null is all equals
                        assert np.round(sum(final_log_prob_given_null.values()), 4) == beta * len(final_log_prob_given_null)
                        completions = subtract_dict(completions, final_log_prob_given_null, default_value=0)
                    else:
                        self.logger.log({
                            "min_log_prob_given_null": 0,
                            "max_log_prob_given_null": 0,
                            "mean_log_prob_given_null": 0,
                        })
                else:
                    raise ValueError(f"Unsupported decoding arguments: {self.lm_decoding_config}")
            except PromptOverlengthError as e:
                logging.warning(e)
                logging.info("prompt overlength, retrying with fewer examples")
                examples = examples[1:]
                prompt_text = self.get_prompt_text_dict(data_item=data_item, examples=examples)
                other_error_cnt += 1
            except ValueError as e:
                logging.exception(e)
                other_error_cnt += 1
                raise e
            except (RateLimitError, APIError, OpenAIError) as e:
                # client will manage sleeping/timing
                logging.exception(e)
                other_error_cnt += 1
            except BaseException as e:
                logging.exception(e)
                if type(e) == KeyboardInterrupt:
                    raise e
                other_error_cnt += 1
            else:
                # interesting python idiom: try/except/else: else executes if there is no exception of any typ e in the
                # try block (kind of un-needed here, but can be used with finally to be try/except/else/finally)
                try:
                    # check if CODEX is crazy
                    predicted_context = self.prediction_recorder.retrieve_previous_turn_state(data_item)
                    # for now, just verify our best completion is parse-able
                    if isinstance(completions, list):
                        completions = completions[0]
                    temp_parse = self.completion_parser(max(completions, key=completions.get).strip().replace('agent.state.', ''), predicted_context)
                    # temp_parse = self.completion_parser(max(completions, key=completions.get), predicted_context)
                    complete_flag = True
                except Exception:
                    parse_error_count += 1

        if not complete_flag:
            if just_return_completion:
                return completions, examples
            raise ValueError("unable to generate completion")
        
        return completions, examples


def main(train_fn: str, retriever_dir: str, output_dir: str, test_fn: str, prompt_format: str = IC_DST,
         mwz_ver: str = "2.4",
         codex_engine: str = "gpt-3.5-turbo", demonstration_mapping_path: str = None,
         retriever_type: str = "EmbeddingRetriever", decoder_config: ExampleListDecoderConfig = None,
         lm_decoding_config: Optional[CodexDecodingConfig] = None,
         artifact_cache: str = None,
         format_example: Optional[Turn] = None, num_examples: int = 10, **kwargs) -> None:
    # create the output folder
    if os.path.exists(output_dir):
        output_dir = output_dir + "_" + str(datetime.datetime.now(tz=datetime.timezone(datetime.timedelta(hours=9))).strftime('%m%d_%H%M'))
    os.makedirs(output_dir, exist_ok=True)
    # write out this experiment's configuration
    exp_config: Dict[str, Union[str, int]] = dict(locals())
    with open(os.path.join(output_dir, "exp_config.json"), 'w') as f:
        json.dump(exp_config, f, indent=4)

    # read the ontology and the test set
    ontology_file_path = f"db/multiwoz/{mwz_ver}/ontology.json"
    if mwz_ver == '2.1':
        test_set_path = test_fn or "./data/mw21_100p_test.json"
    else:
        test_set_path = test_fn or "./data/mw24_100p_test.json"

    experiment: CodexExperiment = CodexExperiment(
        artifact_cache=artifact_cache,  # None
        train_set_path=train_fn,    # mw21_1p_train_v2.json
        retriever_dir=retriever_dir,    # runs/retriever/mw21_1p_train/referred_states/split_v2/
        test_set_path=test_set_path,    # mw24_100p_test.json
        ontology_file_path=ontology_file_path,  # db/multiwoz/2.4/ontology.json
        num_examples=num_examples,  # 10
        prompt_format=prompt_format,    # python-prompt
        demonstration_mapping_path=demonstration_mapping_path,  # None
        codex_engine=codex_engine,  # gpt-3.5-turbo-instruct
        mwz_ver=mwz_ver,    # 2.4
        retriever_type=retriever_type,  # EmbeddingRetriever
        decoder_config=decoder_config,  # {'decoder_type': 'max_emb_distance', 'discount_factor': 0.2, 'from_n_possible': 100}
        lm_decoding_config=lm_decoding_config,  # {'method': 'top_p', 'top_p': 0.9, 'stop_token': ';', 'max_mi_candidates': 100, 'null_prompt_format': 'python-prompt', 'null_prompt_weight': 1.0, 'min_null_probability': 0.0, 'min_token_null_probability': 0.0}
        output_dir=output_dir,  # /home/haesungpyun/RefPyDST/outputs/runs/codex/mw21_1p_train/python/top_p_0_9_x_max_emb_02_canonical_beta_0_4/split_v2
        format_example=format_example,  # None
        **kwargs    # {'retriever_args': {'state_transformation': 'ref_aware'}, 'run_name': 'runs-codex-mw21_1p_train-python-top_p_0_9_x_max_emb_02_canonical_beta_0_4-split_v2'}
    )

    try:
        running_log, stats = experiment.run()
    finally:
        artifact: wandb.Artifact = wandb.Artifact(wandb.run.name, type="run_output")
        artifact.add_dir(experiment.output_dir)
        wandb.log_artifact(artifact)

    # write out running log
    with open(os.path.join(output_dir, "running_log.json"), 'w') as f:
        json.dump(running_log, f, indent=2)

    if len(running_log) == len(experiment.test_set):
        run = wandb.Api().run(f"{wandb.run.entity}/{wandb.run.project}/{wandb.run.id}")
        run.tags.append("complete_run")
        run.update()


if __name__ == "__main__":
    os.environ['REFPYDST_DATA_DIR'] = "/home/haesungpyun/my_refpydst/data"
    os.environ['REFPYDST_OUTPUTS_DIR'] = "/home/haesungpyun/my_refpydst/outputs"    

    # import warnings
    # warnings.warn("This script is deprecated. Please use the `run_codex_experiment.py` script instead.")
    # # # raise ValueError
    
<<<<<<< HEAD
    run_file: str = 'runs/preliminary/random/python_no_guidelines/beam/70B.json'
=======
    run_file: str = 'runs/instance_ad_hoc/8B/bm25/tf_idf_div.json'
>>>>>>> 0a6d6c22
    # 'runs/table4/5p/fine_tuned_sbert/split_v1.json'
    # 'runs/table4_llama/5p/bm25/split_v1_10_all_sim_div.json'
    # 'runs/table4/5p/bm25/split_v1_10_all_sim.json'
    # "runs/table4/5p/bm25/mixed.json"
    # 'runs/table4/5p/fine_tuned_sbert/split_v1.json'
    # 'runs/table4/5p/pretrained_sbert/split_v1.json'
    # 'runs/codex/mw21_1p_train/python/top_p_0_9_x_max_emb_02_canonical_beta_0_4/split_v1.json'
    # 'runs/codex/zero_shot/python/split_v1.json'
    # "runs/codex/toy_test.json"
    # 'runs/codex/mw21_5p_train/python/top_p_0_9_x_max_emb_02_canonical_beta_0_4/split_v1.json'
        # arguments are input from a configuration file if the first argument to the program is a valid file
    args: CodexPromptingRunConfig = read_json(run_file)
    if 'output_dir' not in args:
        args['output_dir'] = get_output_dir_full_path(run_file.replace('.json', ''))
    if not 'run_name' in args:
        args['run_name'] = output_dir_to_run_or_artifact_name(args['output_dir'])

    default_run_name: str = output_dir_to_run_or_artifact_name(args['output_dir'])
    default_run_group: str = default_run_name.rsplit('-', maxsplit=1)[0]
    wandb_entity: str = os.environ.get(WANDB_ENTITY, "haesung-pyun-seoul-national-university")
    wandb_project: str = os.environ.get(WANDB_PROJECT, "error_TOD")
    run = wandb.init(config=args, project=wandb_project, entity=wandb_entity,
                     name=args.get("run_name", default_run_name), notes=args.get("run_notes", None),
                     group=args.get("run_group", default_run_group),
                     tags=args.get("run_tags", None))
    main(**args)
    <|MERGE_RESOLUTION|>--- conflicted
+++ resolved
@@ -331,11 +331,7 @@
     # warnings.warn("This script is deprecated. Please use the `run_codex_experiment.py` script instead.")
     # # # raise ValueError
     
-<<<<<<< HEAD
-    run_file: str = 'runs/preliminary/random/python_no_guidelines/beam/70B.json'
-=======
     run_file: str = 'runs/instance_ad_hoc/8B/bm25/tf_idf_div.json'
->>>>>>> 0a6d6c22
     # 'runs/table4/5p/fine_tuned_sbert/split_v1.json'
     # 'runs/table4_llama/5p/bm25/split_v1_10_all_sim_div.json'
     # 'runs/table4/5p/bm25/split_v1_10_all_sim.json'
